name: integration

on:
  pull_request_target:
    branches: [ main ]

jobs:

  approve:
    name: approve
    runs-on: ubuntu-latest
    steps:
      - name: approve
        run: echo All pull requests need to be approved before running the integration tests.

  integrations:
    name: integration
    needs: [ approve ]
    environment: integration
    runs-on: ubuntu-latest

    defaults:
      run:
        working-directory: mamercad/cloudmason/ansible

    steps:

      - name: Check out code
        uses: actions/checkout@v2
        with:
          path: mamercad/cloudmason
          ref: ${{ github.event.pull_request.head.sha }} # Check out the pull request

      - name: Install curl
        run: sudo apt-get install curl

      - name: Ping Healthchecks.io
        run: |
<<<<<<< HEAD
          curl ifconfig.io
=======
          curl -v ${HEALTHCHECKS_IO}
>>>>>>> 378aed8c
<|MERGE_RESOLUTION|>--- conflicted
+++ resolved
@@ -36,8 +36,4 @@
 
       - name: Ping Healthchecks.io
         run: |
-<<<<<<< HEAD
-          curl ifconfig.io
-=======
-          curl -v ${HEALTHCHECKS_IO}
->>>>>>> 378aed8c
+          curl -v ${HEALTHCHECKS_IO}